package mongoimport

import (
	"fmt"
	"github.com/mongodb/mongo-tools/common/db"
	"github.com/mongodb/mongo-tools/common/log"
	commonOpts "github.com/mongodb/mongo-tools/common/options"
	"github.com/mongodb/mongo-tools/common/util"
	"github.com/mongodb/mongo-tools/mongoimport/options"
	"gopkg.in/mgo.v2"
	"gopkg.in/mgo.v2/bson"
	"gopkg.in/tomb.v2"
	"io"
	"os"
	"path/filepath"
	"runtime"
	"strconv"
	"strings"
	"sync"
)

// input type constants
const (
	CSV  = "csv"
	TSV  = "tsv"
	JSON = "json"
)

// ingestion constants
const (
	maxBSONSize         = 16 * (1024 * 1024)
	maxMessageSizeBytes = 2 * maxBSONSize
)

// variables used by the input/ingestion goroutines
var (
	numDecodingWorkers  = 1 // will be set to numCPUs at runtime
	numInsertionWorkers = 1
	batchSize           = 10000
)

// Wrapper for MongoImport functionality
type MongoImport struct {
	// generic mongo tool options
	ToolOptions *commonOpts.ToolOptions

	// InputOptions defines options used to read data to be ingested
	InputOptions *options.InputOptions

	// IngestOptions defines options used to ingest data into MongoDB
	IngestOptions *options.IngestOptions

	// SessionProvider is used for connecting to the database
	SessionProvider *db.SessionProvider

	// insertionLock is used to prevent race conditions in incrementing
	// the insertion count
	insertionLock *sync.Mutex

	// insertionCount keeps track of how many documents have successfully
	// been inserted into the database
	insertionCount uint64

	// indicates whether the connected server is part of a replica set
	isReplicaSet bool

	// the tomb is used to synchronize ingestion goroutines and causes
	// other sibling goroutines to terminate immediately if one errors out
	tomb *tomb.Tomb
}

// InputReader is an interface that specifies how an input source should be
// converted to BSON
type InputReader interface {
	// StreamDocument reads the given record from the given io.Reader according
	// to the format supported by the underlying InputReader implementation. It
	// returns the documents read on the readChannel channel and also sends any
	// errors it encounters on the errorChannel channel. If ordered is true, it
	// streams document in the order in which they are read from the reader
	StreamDocument(ordered bool, readChannel chan bson.D, errorChannel chan error)

	// SetHeader sets the header for the CSV/TSV import when --headerline is
	// specified. It a --fields or --fieldFile argument is passed, it overwrites
	// the values of those with what is read from the input source
	SetHeader(bool) error

	// ReadHeadersFromSource attempts to reads the header fields for the
	// specific implementation
	ReadHeadersFromSource() ([]string, error)

	// GetHeaders returns the current set of header fields for the specific
	// implementation
	GetHeaders() []string
}

// ValidateSettings ensures that the tool specific options supplied for
// MongoImport are valid
func (mongoImport *MongoImport) ValidateSettings(args []string) error {
	if err := mongoImport.ToolOptions.Validate(); err != nil {
		return err
	}

	// TODO: move to common
	// --dbpath is now deprecated for tools with version >= v2.8
	if mongoImport.ToolOptions.DBPath != "" {
		return fmt.Errorf("--dbpath is now deprecated. start a mongod instead")
	}

	// Namespace must have a valid database if none is specified,
	// use 'test'
	if mongoImport.ToolOptions.Namespace.DB == "" {
		mongoImport.ToolOptions.Namespace.DB = "test"
	} else {
		err := util.ValidateDBName(mongoImport.ToolOptions.Namespace.DB)
		if err != nil {
			return err
		}
	}

	// use JSON as default input type
	if mongoImport.InputOptions.Type == "" {
		mongoImport.InputOptions.Type = JSON
	} else {
		if !(mongoImport.InputOptions.Type == TSV ||
			mongoImport.InputOptions.Type == JSON ||
			mongoImport.InputOptions.Type == CSV) {
			return fmt.Errorf("don't know what type [\"%v\"] is",
				mongoImport.InputOptions.Type)
		}
	}

	// ensure headers are supplied for CSV/TSV
	if mongoImport.InputOptions.Type == CSV ||
		mongoImport.InputOptions.Type == TSV {
		if !mongoImport.InputOptions.HeaderLine {
			if mongoImport.InputOptions.Fields == "" &&
				mongoImport.InputOptions.FieldFile == "" {
				return fmt.Errorf("You need to specify fields or have a " +
					"header line to import this file type")
			}
			if mongoImport.InputOptions.Fields != "" &&
				mongoImport.InputOptions.FieldFile != "" {
				return fmt.Errorf("incompatible options: --fields and --fieldFile")
			}
		} else {
			if mongoImport.InputOptions.Fields != "" {
				return fmt.Errorf("incompatible options: --fields and --headerline")
			}
			if mongoImport.InputOptions.FieldFile != "" {
				return fmt.Errorf("incompatible options: --fieldFile and --headerline")
			}
		}
	}

	numCPU := runtime.NumCPU()

	// set the number of operating system threads to use for imports
	if mongoImport.IngestOptions.NumOSThreads == nil {
		runtime.GOMAXPROCS(numCPU)
	} else {
		if *mongoImport.IngestOptions.NumOSThreads < 1 {
			return fmt.Errorf("--numOSThreads argument must be > 0")
		}
		runtime.GOMAXPROCS(*mongoImport.IngestOptions.NumOSThreads)
	}

	numDecodingWorkers = numCPU

	// set the number of decoding workers to use for imports
	if mongoImport.IngestOptions.NumDecodingWorkers != nil {
		if *mongoImport.IngestOptions.NumDecodingWorkers < 1 {
			return fmt.Errorf("--numDecodingWorkers argument must be > 0")
		}
		numDecodingWorkers = *mongoImport.IngestOptions.NumDecodingWorkers
	}

	// set the number of insertion workers to use for imports
	if mongoImport.IngestOptions.NumInsertionWorkers != nil {
		if *mongoImport.IngestOptions.NumInsertionWorkers < 1 {
			return fmt.Errorf("--numInsertionThreads argument must be > 0")
		}
		numInsertionWorkers = *mongoImport.IngestOptions.NumInsertionWorkers
	}

	// if maintain --maintainInsertionOrder is true, we can only have one
	// ingestion thread
	if mongoImport.IngestOptions.MaintainInsertionOrder {
		if numInsertionWorkers > 1 {
			return fmt.Errorf("Cannot specify --maintainInsertionOrder with more than 1 insertionWorker")
		}
	}

	// get the # of documents per batch
	if mongoImport.IngestOptions.BatchSize != nil {
		if *mongoImport.IngestOptions.BatchSize < 1 {
			return fmt.Errorf("--batchSize argument must be > 0")
		}
		batchSize = *mongoImport.IngestOptions.BatchSize
	}

	// ensure no more than one positional argument is supplied
	if len(args) > 1 {
		return fmt.Errorf("only one positional argument is allowed")
	}

	// ensure either a positional argument is supplied or an argument is passed
	// to the --file flag - and not both
	if mongoImport.InputOptions.File != "" && len(args) != 0 {
		return fmt.Errorf("incompatible options: --file and positional argument(s)")
	}

	var fileBaseName string

	if mongoImport.InputOptions.File != "" {
		fileBaseName = mongoImport.InputOptions.File
	} else {
		if len(args) != 0 {
			fileBaseName = args[0]
			mongoImport.InputOptions.File = fileBaseName
		}
	}

	// ensure we have a valid string to use for the collection
	if mongoImport.ToolOptions.Namespace.Collection == "" {
		if fileBaseName == "" {
			return fmt.Errorf("no collection specified")
		}
		fileBaseName = filepath.Base(fileBaseName)
		if lastDotIndex := strings.LastIndex(fileBaseName, "."); lastDotIndex != -1 {
			fileBaseName = fileBaseName[0:lastDotIndex]
		}
		if err := util.ValidateCollectionName(fileBaseName); err != nil {
			return err
		}
		mongoImport.ToolOptions.Namespace.Collection = fileBaseName
		log.Logf(log.Always, "no collection specified")
		log.Logf(log.Always, "using filename '%v' as collection",
			mongoImport.ToolOptions.Namespace.Collection)
	}
	return nil
}

// getSourceReader returns an io.Reader to read from the input source
func (mongoImport *MongoImport) getSourceReader() (io.ReadCloser, error) {
	if mongoImport.InputOptions.File != "" {
		file, err := os.Open(util.ToUniversalPath(mongoImport.InputOptions.File))
		if err != nil {
			return nil, err
		}
		fileStat, err := file.Stat()
		if err != nil {
			return nil, err
		}
		log.Logf(log.Info, "filesize: %v", fileStat.Size())
		return file, err
	}
	log.Logf(log.Info, "filesize: 0")
	return os.Stdin, nil
}

// ImportDocuments is used to write input data to the database. It returns the
// number of documents successfully imported to the appropriate namespace and
// any error encountered in doing this
func (mongoImport *MongoImport) ImportDocuments() (uint64, error) {
	source, err := mongoImport.getSourceReader()
	if err != nil {
		return 0, err
	}
	defer source.Close()

	inputReader, err := mongoImport.getInputReader(source)
	if err != nil {
		return 0, err
	}

	err = inputReader.SetHeader(mongoImport.InputOptions.HeaderLine)
	if err != nil {
		return 0, err
	}
	return mongoImport.importDocuments(inputReader)
}

// importDocuments is a helper to ImportDocuments and does all the ingestion
// work by taking data from the inputReader source and writing it to the
// appropriate namespace
func (mongoImport *MongoImport) importDocuments(inputReader InputReader) (numImported uint64, retErr error) {
	connURL := mongoImport.ToolOptions.Host
	if connURL == "" {
		connURL = util.DefaultHost
	}
	var readErr error
	session, err := mongoImport.SessionProvider.GetSession()
	if err != nil {
		return 0, fmt.Errorf("error connecting to mongod: %v", err)
	}
	defer func() {
		session.Close()
		if readErr != nil && readErr == io.EOF {
			readErr = nil
		}
		if retErr == nil {
			retErr = readErr
		}
	}()

	if mongoImport.ToolOptions.Port != "" {
		connURL = connURL + ":" + mongoImport.ToolOptions.Port
	}
	log.Logf(log.Always, "connected to: %v", connURL)

	log.Logf(log.Info, "ns: %v.%v",
		mongoImport.ToolOptions.Namespace.DB,
		mongoImport.ToolOptions.Namespace.Collection)

	// drop the database if necessary
	if mongoImport.IngestOptions.Drop {
		log.Logf(log.Always, "dropping: %v.%v",
			mongoImport.ToolOptions.DB,
			mongoImport.ToolOptions.Collection)
		collection := session.DB(mongoImport.ToolOptions.DB).
			C(mongoImport.ToolOptions.Collection)
		if err := collection.DropCollection(); err != nil {
			// TODO: do all mongods (e.g. v2.4) return this same
			// error message?
			if err.Error() != errNsNotFound.Error() {
				return 0, err
			}
		}
	}

	// determine whether or not documents should be streamed in read order
	ordered := mongoImport.IngestOptions.MaintainInsertionOrder

	// set the batch size for ingestion
	readDocChanSize := *mongoImport.IngestOptions.BatchSize * numDecodingWorkers

	// readDocChan is buffered with readDocChanSize to ensure we only block
	// accepting reads if processing is slow
	readDocChan := make(chan bson.D, readDocChanSize)

	// any read errors should cause mongoimport to stop
	// ingestion and immediately terminate; thus, we
	// leave this channel unbuffered
	readErrChan := make(chan error)

	// handle all input reads in a separate goroutine
	go inputReader.StreamDocument(ordered, readDocChan, readErrChan)

	// initialize insertion lock
	mongoImport.insertionLock = &sync.Mutex{}

	// return immediately on ingest errors - these will be triggered
	// either by an issue ingesting data or if the read channel is
	// closed so we can block here while reads happen in a goroutine
	if err = mongoImport.IngestDocuments(readDocChan); err != nil {
		return mongoImport.insertionCount, err
	}
	readErr = <-readErrChan
	return mongoImport.insertionCount, retErr
}

// IngestDocuments takes a slice of documents and either inserts/upserts them -
// based on whether an upsert is requested - into the given collection
func (mongoImport *MongoImport) IngestDocuments(readChan chan bson.D) (err error) {
<<<<<<< HEAD
=======
	// check if the server is a replica set
	mongoImport.isReplicaSet, err = mongoImport.SessionProvider.IsReplicaSet()
	if err != nil {
		return fmt.Errorf("error checking if server is part of a replicaset: %v", err)
	}
	log.Logf(log.Info, "is replica set: %v", mongoImport.isReplicaSet)

	numIngestionThreads := *mongoImport.IngestOptions.NumIngestionThreads
>>>>>>> 1817796f
	// initialize the tomb where all goroutines go to die
	mongoImport.tomb = &tomb.Tomb{}

	// spawn all the worker threads, each in its own goroutine
	for i := 0; i < numInsertionWorkers; i++ {
		mongoImport.tomb.Go(func() error {
			// Each ingest worker will return an error which may
			// be nil or not. It will be not nil in any of this cases:
			//
			// 1. There is a problem connecting with the server
			// 2. There server becomes unreachable
			// 3. There is an insertion/update error - e.g. duplicate key
			//    error - and stopOnError is set to true
			return mongoImport.ingestDocs(readChan)
		})
	}
	return mongoImport.tomb.Wait()
}

// configureSession takes in a session and modifies it with properly configured
// settings. It does the following configurations:
//
// 1. Sets the session to not timeout
// 2. Sets 'w' for the write concern
//
func (mongoImport *MongoImport) configureSession(session *mgo.Session) {
	// sockets to the database will never be forcibly closed
	session.SetSocketTimeout(0)

	sessionSafety := &mgo.Safe{}
	intWriteConcern, err := strconv.Atoi(mongoImport.IngestOptions.WriteConcern)
	if err != nil {
		log.Logf(log.Info, "using wmode write concern: %v", mongoImport.IngestOptions.WriteConcern)
		sessionSafety.WMode = mongoImport.IngestOptions.WriteConcern
	} else {
		log.Logf(log.Info, "using w write concern: %v", mongoImport.IngestOptions.WriteConcern)
		sessionSafety.W = intWriteConcern
	}

	// handle fire-and-forget write concern
	if sessionSafety.WMode == "" && sessionSafety.W == 0 {
		sessionSafety = nil
	} else if !mongoImport.isReplicaSet {
		// for standalone mongod, only a write concern of 0/1 is needed
		log.Logf(log.Info, "standalone server: setting write concern to 1")
		sessionSafety.W = 1
		sessionSafety.WMode = ""
	}
	session.SetSafe(sessionSafety)
}

// ingestDocuments is a helper to IngestDocuments - it reads document off the
// read channel and prepares then for insertion into the database
func (mongoImport *MongoImport) ingestDocs(readChan chan bson.D) (err error) {
	session, err := mongoImport.SessionProvider.GetSession()
	if err != nil {
		return fmt.Errorf("error connecting to mongod: %v", err)
	}
	defer session.Close()
	mongoImport.configureSession(session)
	collection := session.DB(mongoImport.ToolOptions.DB).C(mongoImport.ToolOptions.Collection)
	ignoreBlanks := mongoImport.IngestOptions.IgnoreBlanks && mongoImport.InputOptions.Type != JSON
	documentBytes := make([]byte, 0)
	documents := make([]bson.Raw, 0)
	numMessageBytes := 0

readLoop:
	for {
		select {
		case document, alive := <-readChan:
			if !alive {
				break readLoop
			}
			// the mgo driver doesn't currently respect the maxBatchSize
			// limit so we self impose a limit by using maxMessageSizeBytes
			// and send documents over the wire when we hit the batch size
			// or when we're at/over the maximum message size threshold
			if len(documents) == batchSize || numMessageBytes >= maxMessageSizeBytes {
				if err = mongoImport.ingester(documents, collection); err != nil {
					return err
				}
				// TODO: TOOLS-313; better to use a progress bar here
				if mongoImport.insertionCount%10000 == 0 {
					log.Logf(log.Always, "Progress: %v documents inserted...", mongoImport.insertionCount)
				}
				documents = documents[:0]
				numMessageBytes = 0
			}
			// ignore blank fields if specified
			if ignoreBlanks {
				document = removeBlankFields(document)
			}
			if documentBytes, err = bson.Marshal(document); err != nil {
				return err
			}
			numMessageBytes += len(documentBytes)
			documents = append(documents, bson.Raw{3, documentBytes})
		case <-mongoImport.tomb.Dying():
			return nil
		}
	}

	// ingest any documents left in slice
	if len(documents) != 0 {
		return mongoImport.ingester(documents, collection)
	}
	return nil
}

// TODO: TOOLS-317: add tests/update this to be more efficient
// handleUpsert upserts documents into the database - used if --upsert is passed
// to mongoimport
func (mongoImport *MongoImport) handleUpsert(documents []bson.Raw, collection *mgo.Collection) (numInserted int, err error) {
	stopOnError := mongoImport.IngestOptions.StopOnError
	upsertFields := strings.Split(mongoImport.IngestOptions.UpsertFields, ",")
	for _, rawBsonDocument := range documents {
		document := bson.M{}
		err = bson.Unmarshal(rawBsonDocument.Data, &document)
		if err != nil {
			return numInserted, fmt.Errorf("error unmarshaling document: %v", err)
		}
		selector := constructUpsertDocument(upsertFields, document)
		if selector == nil {
			err = collection.Insert(document)
		} else {
			_, err = collection.Upsert(selector, document)
		}
		if err == nil {
			numInserted += 1
		}
		if err = filterIngestError(stopOnError, err); err != nil {
			return numInserted, err
		}
	}
	return numInserted, nil
}

// ingester performs the actual insertion/updates. If no upsert fields are
// present in the document to be inserted, it simply inserts the documents
// into the given collection
func (mongoImport *MongoImport) ingester(documents []bson.Raw, collection *mgo.Collection) (err error) {
	numInserted := 0
	stopOnError := mongoImport.IngestOptions.StopOnError
	maintainInsertionOrder := mongoImport.IngestOptions.MaintainInsertionOrder

	defer func() {
		mongoImport.insertionLock.Lock()
		mongoImport.insertionCount += uint64(numInserted)
		mongoImport.insertionLock.Unlock()
	}()

	if mongoImport.IngestOptions.Upsert {
		numInserted, err = mongoImport.handleUpsert(documents, collection)
		return err
	} else {
		// note that this count may not be entirely accurate if some
		// ingester threads insert when another errors out.
		// without write commands, we can't say for sure how many documents were
		// inserted when we use bulk inserts so we assume the entire batch
		// succeeded - even if an error is returned. The result is that we may
		// report that more documents - than were actually inserted - were
		// inserted into the database. This will change as soon as BulkResults
		// are supported by the driver
		bulk := collection.Bulk()
		for _, document := range documents {
			bulk.Insert(document)
		}
		if !maintainInsertionOrder {
			bulk.Unordered()
		}
		// mgo.Bulk doesn't currently implement write commands so mgo.BulkResult
		// isn't informative
		_, err = bulk.Run()
		numInserted = len(documents)
	}
	return filterIngestError(stopOnError, err)
}

// getInputReader returns an implementation of InputReader which can handle
// transforming TSV, CSV, or JSON into appropriate BSON documents
func (mongoImport *MongoImport) getInputReader(in io.Reader) (InputReader, error) {
	var fields []string
	var err error
	if len(mongoImport.InputOptions.Fields) != 0 {
		fields = strings.Split(strings.Trim(mongoImport.InputOptions.Fields, " "), ",")
	} else if mongoImport.InputOptions.FieldFile != "" {
		fields, err = util.GetFieldsFromFile(mongoImport.InputOptions.FieldFile)
		if err != nil {
			return nil, err
		}
	}
	if mongoImport.InputOptions.Type == CSV {
		return NewCSVInputReader(fields, in), nil
	} else if mongoImport.InputOptions.Type == TSV {
		return NewTSVInputReader(fields, in), nil
	}
	return NewJSONInputReader(mongoImport.InputOptions.JSONArray, in), nil
}<|MERGE_RESOLUTION|>--- conflicted
+++ resolved
@@ -362,8 +362,6 @@
 // IngestDocuments takes a slice of documents and either inserts/upserts them -
 // based on whether an upsert is requested - into the given collection
 func (mongoImport *MongoImport) IngestDocuments(readChan chan bson.D) (err error) {
-<<<<<<< HEAD
-=======
 	// check if the server is a replica set
 	mongoImport.isReplicaSet, err = mongoImport.SessionProvider.IsReplicaSet()
 	if err != nil {
@@ -371,13 +369,13 @@
 	}
 	log.Logf(log.Info, "is replica set: %v", mongoImport.isReplicaSet)
 
-	numIngestionThreads := *mongoImport.IngestOptions.NumIngestionThreads
->>>>>>> 1817796f
+	numDecodingWorkers := *mongoImport.IngestOptions.NumInsertionWorkers
+
 	// initialize the tomb where all goroutines go to die
 	mongoImport.tomb = &tomb.Tomb{}
 
 	// spawn all the worker threads, each in its own goroutine
-	for i := 0; i < numInsertionWorkers; i++ {
+	for i := 0; i < numDecodingWorkers; i++ {
 		mongoImport.tomb.Go(func() error {
 			// Each ingest worker will return an error which may
 			// be nil or not. It will be not nil in any of this cases:
